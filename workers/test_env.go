--- conflicted
+++ resolved
@@ -207,80 +207,6 @@
 	case <-time.After(2 * workerShutdownTimeout):
 		workerErr = fmt.Errorf("timed out waiting for worker shutdown")
 	}
-<<<<<<< HEAD
-	workerMutex.Unlock()
-
-	once.Do(func() {
-		baseDir := BaseDir(env.repoDir, sdk)
-		dirName := buildDirName()
-		buildDir := filepath.Join(baseDir, dirName)
-
-		workerMutex.Lock()
-		workerCleanupFuncs = append(workerCleanupFuncs, func() {
-			if err := os.RemoveAll(buildDir); err != nil {
-				fmt.Printf("Failed to clean up build dir for %s at %s: %v\n", sdk, buildDir, err)
-			}
-		})
-		workerMutex.Unlock()
-
-		builder := Builder{
-			DirName:    dirName,
-			SdkOptions: cmdoptions.SdkOptions{Language: sdk},
-			Logger:     env.logger.Named(fmt.Sprintf("%s-builder", sdk)),
-		}
-
-		buildCtx, buildCancel := context.WithTimeout(t.Context(), workerBuildTimeout)
-		defer buildCancel()
-
-		_, err := builder.Build(buildCtx, baseDir)
-
-		workerMutex.Lock()
-		workerBuildErrs[sdk] = err
-		workerMutex.Unlock()
-	})
-
-	workerMutex.RLock()
-	err := workerBuildErrs[sdk]
-	workerMutex.RUnlock()
-
-	if err != nil {
-		t.Logf("Failed to build worker for SDK %s: %v", sdk, err)
-		require.NoError(t, err, "Failed to build worker for SDK %s", sdk)
-	}
-}
-
-func (env *TestEnvironment) startWorker(
-	ctx context.Context,
-	sdk cmdoptions.Language,
-	taskQueueName string,
-	scenarioInfo loadgen.ScenarioInfo,
-) <-chan error {
-	workerDone := make(chan error, 1)
-
-	go func() {
-		defer close(workerDone)
-		baseDir := BaseDir(env.repoDir, sdk)
-		runner := &Runner{
-			Builder: Builder{
-				DirName:    buildDirName(),
-				SdkOptions: cmdoptions.SdkOptions{Language: sdk},
-				Logger:     env.logger.Named(fmt.Sprintf("%s-worker", sdk)),
-			},
-			TaskQueueName:            taskQueueName,
-			GracefulShutdownDuration: workerShutdownTimeout,
-			ScenarioID: cmdoptions.ScenarioID{
-				Scenario: scenarioInfo.ScenarioName,
-				RunID:    scenarioInfo.RunID,
-			},
-			ClientOptions: cmdoptions.ClientOptions{
-				Address:   env.DevServerAddress(),
-				Namespace: testNamespace,
-			},
-		}
-		workerDone <- runner.Run(ctx, baseDir)
-	}()
-=======
->>>>>>> fd0c9e98
 
 	return TestResult{ObservedLogs: observedLogs},
 		errors.Join(execErr, workerErr)
